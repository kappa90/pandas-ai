<<<<<<< HEAD
from .base import AbstractPrompt
=======
from .base import BasePrompt
>>>>>>> 10e644f7
from .correct_error_prompt import CorrectErrorPrompt
from .file_based_prompt import FileBasedPrompt
from .generate_python_code import GeneratePythonCodePrompt

__all__ = [
    "BasePrompt",
    "CorrectErrorPrompt",
    "GeneratePythonCodePrompt",
]<|MERGE_RESOLUTION|>--- conflicted
+++ resolved
@@ -1,10 +1,5 @@
-<<<<<<< HEAD
-from .base import AbstractPrompt
-=======
 from .base import BasePrompt
->>>>>>> 10e644f7
 from .correct_error_prompt import CorrectErrorPrompt
-from .file_based_prompt import FileBasedPrompt
 from .generate_python_code import GeneratePythonCodePrompt
 
 __all__ = [
