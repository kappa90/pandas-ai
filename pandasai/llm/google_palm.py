"""Google Palm LLM

This module is to run the Google PaLM API hosted and maintained by Google.
To read more on Google PaLM follow
https://developers.generativeai.google/products/palm.

Example:
    Use below example to call GooglePalm Model

    >>> from pandasai.llm.google_palm import GooglePalm
"""
<<<<<<< HEAD
=======
from pandasai.helpers.memory import Memory
from .base import BaseGoogle
>>>>>>> 10e644f7
from typing import Any

from ..exceptions import APIKeyNotFoundError
from ..helpers.optional import import_dependency
from .base import BaseGoogle


class GooglePalm(BaseGoogle):
    """Google Palm LLM
    BaseGoogle class is extended for Google Palm model. The default and only model
    support at the moment is models/text-bison-001.

    """

    model: str = "models/text-bison-001"
    google_palm: Any

    def __init__(self, api_key: str, **kwargs):
        """
        __init__ method of GooglePalm Class
        Args:
            api_key (str): API Key
            **kwargs: Extended Parameters inferred from BaseGoogle Class
        """
        self._configure(api_key=api_key)
        self._set_params(**kwargs)

    def _configure(self, api_key: str):
        """
        Configure Google Palm API Key
        Args:
            api_key (str): A string of API keys generated from Google Cloud.

        Returns:
            None.
        """

        if not api_key:
            raise APIKeyNotFoundError("Google Palm API key is required")

        err_msg = "Install google-generativeai >= 0.1 for Google Palm API"
        google_palm = import_dependency("google.generativeai", extra=err_msg)

        google_palm.configure(api_key=api_key)
        self.google_palm = google_palm

    def _valid_params(self):
        """Returns if the Parameters are valid or Not"""
        return super()._valid_params() + ["model"]

    def _validate(self):
        """
        A method to Validate the Model

        """

        super()._validate()

        if not self.model:
            raise ValueError("model is required.")

    def _generate_text(self, prompt: str, memory: Memory = None) -> str:
        """
        Generates text for prompt.

        Args:
            prompt (str): A string representation of the prompt.

        Returns:
            str: LLM response.

        """
        self._validate()
        prompt = self.prepend_system_prompt(prompt, memory)
        completion = self.google_palm.generate_text(
            model=self.model,
            prompt=prompt,
            temperature=self.temperature,
            top_p=self.top_p,
            top_k=self.top_k,
            max_output_tokens=self.max_output_tokens,
        )
        self.last_prompt = prompt
        return completion.result

    @property
    def type(self) -> str:
        return "google-palm"<|MERGE_RESOLUTION|>--- conflicted
+++ resolved
@@ -9,16 +9,12 @@
 
     >>> from pandasai.llm.google_palm import GooglePalm
 """
-<<<<<<< HEAD
-=======
 from pandasai.helpers.memory import Memory
 from .base import BaseGoogle
->>>>>>> 10e644f7
 from typing import Any
 
 from ..exceptions import APIKeyNotFoundError
 from ..helpers.optional import import_dependency
-from .base import BaseGoogle
 
 
 class GooglePalm(BaseGoogle):
