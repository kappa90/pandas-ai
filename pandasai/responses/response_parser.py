from abc import ABC, abstractmethod
from typing import Any
<<<<<<< HEAD

=======
>>>>>>> 10e644f7
from PIL import Image

from pandasai.exceptions import MethodNotImplementedError

from ..helpers.df_info import polars_imported


class IResponseParser(ABC):
    @abstractmethod
    def parse(self, result: dict) -> Any:
        """
        Parses result from the chat input
        Args:
            result (dict): result contains type and value
        Raises:
            ValueError: if result is not a dictionary with valid key

        Returns:
            Any: Returns depending on the user input
        """
        raise MethodNotImplementedError


class ResponseParser(IResponseParser):
    _context = None

    def __init__(self, context) -> None:
        """
        Initialize the ResponseParser with Context from Agent
        Args:
            context (Context): context contains the config and logger
        """
        self._context = context

    def parse(self, result: dict) -> Any:
        """
        Parses result from the chat input
        Args:
            result (dict): result contains type and value
        Raises:
            ValueError: if result is not a dictionary with valid key

        Returns:
            Any: Returns depending on the user input
        """
        if not isinstance(result, dict) or any(
            key not in result for key in ["type", "value"]
        ):
            raise ValueError("Unsupported result format")

        if result["type"] == "plot":
            return self.format_plot(result)
        else:
            return result["value"]

    def format_plot(self, result: dict) -> Any:
        """
        Display matplotlib plot against a user query.

        If `open_charts` option set to `False`, the chart won't be displayed.

        Args:
            result (dict): result contains type and value
        Returns:
            Any: Returns depending on the user input
        """
        if self._context._config.open_charts:
            with Image.open(result["value"]) as img:
                img.show()

        return result["value"]<|MERGE_RESOLUTION|>--- conflicted
+++ resolved
@@ -1,14 +1,8 @@
 from abc import ABC, abstractmethod
 from typing import Any
-<<<<<<< HEAD
-
-=======
->>>>>>> 10e644f7
 from PIL import Image
 
 from pandasai.exceptions import MethodNotImplementedError
-
-from ..helpers.df_info import polars_imported
 
 
 class IResponseParser(ABC):
