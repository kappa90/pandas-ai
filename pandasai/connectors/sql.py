--- conflicted
+++ resolved
@@ -7,33 +7,17 @@
 import re
 import time
 from functools import cache, cached_property
-from typing import Union
-
-<<<<<<< HEAD
-from sqlalchemy import asc, create_engine, select, text
-=======
+
 from pandasai.exceptions import MaliciousQueryError
+from pandasai.helpers.path import find_project_root
 from .base import BaseConnector, BaseConnectorConfig
 from sqlalchemy import create_engine, text, select, asc
->>>>>>> 10e644f7
 from sqlalchemy.engine import Connection
 
 import pandasai.pandas as pd
-from pandasai.exceptions import MaliciousQueryError
 
 from ..constants import DEFAULT_FILE_PERMISSIONS
-<<<<<<< HEAD
-from ..helpers.path import find_project_root
-from .base import (
-    BaseConnector,
-    BaseConnectorConfig,
-    SQLConnectorConfig,
-    SqliteConnectorConfig,
-)
-=======
 from typing import Optional, Union
-import time
->>>>>>> 10e644f7
 
 
 class SQLBaseConnectorConfig(BaseConnectorConfig):
